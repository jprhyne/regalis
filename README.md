--- conflicted
+++ resolved
@@ -16,7 +16,6 @@
 As I am a student with little free time, this is going to be a long project, as evidenced by it taking a few weeks to
 program the ruleset. That being said, I welcome _all_ contrbutions - anyone is welcome to fork, contribute, and make a
 PR for me to review. A good place to look for ideas would be the above roadmap.
-<<<<<<< HEAD
 
 ## Building
 
@@ -28,6 +27,4 @@
 `git clone --branch rust-rewrite https://github.com/John123Allison/regalis.git`
 `cd regalis`
 `cargo build`
-`./target/debug/regalis`
-=======
->>>>>>> da314d85
+`./target/debug/regalis`